{% include "devrev-snapin-template.plain" %}

#  The Trello Snap-In

***Definitions:***

- The Snap-In interacts with Trello API (The API).

- The Organization is Trello organization.

- The Data Model of The API is as follows:
    ```
    The Data Model
    ├─ The List of Users
    │  └─ The User
    │     └─ The Permissions
    └─ The List of Boards
       └─ The Board
          └─ The List of Cards
             └─ The Card
                ├─ The List of Checklists
                │  └─ The Checklist
                ├─ The List of Comments
                │  └─ The Comment
                └─ The List of Attachments
                   └─ The Attachment
    ```

- The Fetched Boards are The List of Boards that are fetched from The API.

- The Fetched Users are The List of Users that are fetched from The API.

- The Fetched Cards are The List of Cards that are fetched from The API.


***Non-Functional Requirements:***

- The API key and token are provided in the "key" field of the "connection_data" dictionary which is part of "payload" dictionary. The "key" field has the following internal format: "key=<api_key>&token=<token>"


***Test Requirements:***

- Credentials should be read from the environment. The following environment variables are required: `TRELLO_API_KEY` (The Trello API Key), `TRELLO_TOKEN` (The Trello OAuth Token), `TRELLO_ORGANIZATION_ID` (The Organization ID).

- "external_sync_unit_id" "6752eb962a64828e59a35396" can be used when board ID is required for testing purposes.


## The Boilerplate Code

***Non-Functional Requirements:***

- The resource [trello-openapi-compact.yaml](trello-openapi-compact.yaml) describes The API.


***Functional Requirements:***

- Implement The Function that provides a check if authentication with The API works.


## Data Fetching

***Non-Functional Requirements:***

- The OpenAPI Specification is provided in the resource [trello-openapi-compact.yaml](trello-openapi-compact.yaml). The OpenAPI Specification describes The API.

- The Mapping is a method in The Implementation Code that maps the fields in The API response to the fields in The Function's output. The Mapping should output "snake_case" for JSON keys. The Mapping should map every single field from The OpenAPI Specification to The Function's output.

- If The Function uses The API to fetch data, The Mapping should be used along its rules.

***Functional Requirements:***

- Implement The Function that uses The API to fetch The List of Boards (The Fetched Boards) using the endpoint "/members/{id}/boards".

  ***Acceptance Tests:***

  - When using The Test Trello Credentials a board with the name "SaaS connectors" must be in the result of The Function.

- Implement The Function that uses The API to fetch The List of Users of The Organization (The Fetched Users) using the endpoint "/organizations/{id}/members". The Organization ID is provided in the "org_id" field of the "connection_data" dictionary which is part of "payload" dictionary.

- Implement The Function that uses The API to fetch The List of Cards for The Board (The Fetched Cards) using the endpoint "/boards/{id}/cards". The Board ID is provided in the "external_sync_unit_id" field of the "event_context" dictionary which is part of "payload" dictionary.

## Generate 'initial_domain_mapping.json' and 'external_domain_metadata.json'

***Non-Functional Requirements:***

- Store The External Domain Metadata JSON object as a separate JSON file.

- Store The Initial Domain Mapping JSON object as a separate JSON file.

### Generate 'external_domain_metadata.json'

***Definitions:***

- The structure of The External Domain Metadata JSON object is specified by the JSON schema defined in the resource [external_domain_metadata_schema.json](external_domain_metadata_schema.json).
  - Please note that all refers_to keys in reference and typed_reference fields must use the format "#record:<record_type_key>", where <record_type_key> matches a key in the top-level record_types. This ensures references are unambiguous and valid. Use {} as the value to refer by default identifier (id), or specify { "by_field": "field_name" } to use a custom key.

***Test Requirements:***

- Validate generated The External Domain Metadata JSON object with the chef-cli tool (The Chef CLI) using the command "chef-cli validate-metadata":
  - This command reads JSON object from stdin.
  - The path to The Chef CLI executable is provided in the environment variables `CHEF_CLI_PATH`.
  - For the validation of The External Domain Metadata JSON object to be successful The Chef CLI must return an empty output.
  - The test should always fail if The Chef CLI is not available.

- The External Domain Metadata JSON object should always be read from The Implementation Code.

- If The Conformance Tests test The External Domain Metadata JSON object, test it only against The Chef CLI. Don't test it against the literal JSON contents of The External Domain Metadata JSON object.

- If validating The External Domain Metadata JSON object with The Chef CLI, print the stdout and stderr of The Chef CLI to the console.

- The Conformance Tests should not modify nor do any transformations on The External Domain Metadata JSON object at all. If The Conformance Tests indicates a problem with The External Domain Metadata JSON object, The External Domain Metadata JSON object in the implementation code should be adjusted to fix the problem. The tests should only validate the JSON object in its original form.

***Functional Requirements:***

- Implement The Function that generates and returns The External Domain Metadata JSON object. At start, The External Domain Metadata JSON object should have the only record type 'users' (Name: Users), which will be extended later on.
  - The record type 'users' should have two fields:
    - full_name (Full Name, is required, text)
    - username (Username, is required, text)

- Extend The External Domain Metadata JSON object to include the record type 'cards'.
  - The record type 'cards' should have the following fields:
    - name (Name, is required, text)
    - url (URL, is required, text)
    - description (Description, is required, rich text)
    - id_members (ID Members, is required, type: reference, it refers to the record type "#record:users")

### Generate 'initial_domain_mapping.json'

***Definitions:***

- The structure of The Initial Domain Mapping JSON object is specified by the JSON schema defined in the resource [initial_mappings_schema.yaml](initial_mappings_schema.yaml).
  - For a complete list of supported DevRev object types and their fields, see resource [Supported DevRev object types for Airdrop](docs/supported-object-types.md).
  - For information about transformation methods, see resource [Mapping Reasons](docs/mapping-reasons.mdx).
  - When working with devrev_leaf_type, be aware that the schema expects different formats depending on context. In most places, it should be passed as an object with object_category and object_type. However, in the airdrop-recipe-create-possible-record-type-mapping context, it must be a string representing only the object_type.
  - Please note that mappings are split into separate ‘shards’ - one for each record type - for easier manipulation and storage.
  - Please note that a leaf type or a concrete id has to be selected for use_devrev_record, but not both.

- The Stock Field Mapping Field is a configuration object within the Initial Domain Mapping JSON structure that defines how external system data fields are mapped to DevRev's built-in (stock) fields. It is located within the "stock_field_mappings" object inside a blueprint shard configuration.

- The Fixed Transformation Method is a transformation method that is used to set a fixed value to a field. To apply The Fixed Transformation Method to The Stock Field Mapping Field, set the Metadata extraction transformation method type to "use_fixed_value". If using The Fixed Transformation Method, the value of the field "transformation_method_for_set" inside The Stock Field Mapping Field should be `{"enum": "<value>", "transformation_method": "use_fixed_value", "value": "enum_value"}`, where `<value>` is the fixed value.

- The External Transformation Method is a transformation method that is used to map an external field to a DevRev stock field. To apply The External Transformation Method to The Stock Field Mapping Field, set the Metadata extraction transformation method type to "use_directly", "use_as_array_value", "use_rich_text", depending on the context. Field "primary_external_field" should be set to the name of the external field to map.

- The DevRev Record Transformation Method is a transformation method that is used enable use of a fixed reference to something in DevRev. To apply The DevRev Record Transformation Method to The Stock Field Mapping Field, set the Metadata extraction transformation method type to "use_devrev_record".

***Non-Functional Requirements:***

- The External Domain Metadata JSON object should not be modified. If there are discrepancies between The External Domain Metadata JSON object and The Initial Domain Mapping JSON object, assume The External Domain Metadata JSON object is correct and The Initial Domain Mapping JSON object needs to be adjusted.

***Test Requirements:*** 

- Validate generated The Initial Domain Mapping JSON object with the chef-cli tool (The Chef CLI) using the command "chef-cli initial-mapping check -m <The External Domain Metadata JSON object file>":
  - The Chef CLI reads The Initial Domain Mapping JSON object from stdin.
  - For return type of The Chef CLI to stdout, see resource [chef_cli_output_schema.json](resources/chef_cli_output_schema.json). Fields "RemainingDeficiencies" and "Warnings" contains information about the deficiencies that need to be resolved for the validation to pass.
  - The path to The Chef CLI executable is provided in the environment variables `CHEF_CLI_PATH`.
  - The test should always fail if we get an empty output.
  - The test must fail unless both of the fields "RemainingDeficiencies" and "Warnings" of the first object in the Chef CLI output array are present and both of their values are exactly null.
  - The test should always fail if The Chef CLI is not available.

- The Initial Domain Mapping JSON object should always be read from The Implementation Code.

- If validating The Initial Domain Mapping JSON object with The Chef CLI, print the stdout and stderr of The Chef CLI to the console.

- If The Conformance Tests test The Initial Domain Mapping JSON object, test it only against The Chef CLI. Don't test it against the literal JSON contents of The Initial Domain Mapping JSON object.

- The Conformance Tests should not modify nor do any transformations on The Initial Domain Mapping JSON object at all. If The Conformance Tests indicates a problem with The Initial Domain Mapping JSON object, The Initial Domain Mapping JSON object in the implementation code should be adjusted to fix the problem. The tests should only validate the JSON object in its original form.

***Functional Requirements:***

- Implement The Function that generates and returns The Initial Domain Mapping JSON object. At start, The Initial Domain Mapping JSON object should have the only record_type_mappings "users", which will be extended later on.
  - Set the default mapping so that each external user is mapped to a "devu" user object.
  - There should be a single "possible_record_type_mappings" element, specifying:
    - The mapping is one-way, e.g. reverse is false, forward is true
    - There should be no custom fields in the mapping.
    - A new recipe blueprint shard should be created for the mapping, rather than using an existing one.
  - The following The Stock Field Mapping Fields should be mapped using The External Transformation Method:
    - field "full_name" should be mapped to "full_name"
    - field "username" should be mapped to "display_name"

- Extend The Initial Domain Mapping JSON object to include the record_type_mappings "cards".
  - Set the default mapping so that each external card is mapped to a "issue" object.
  - There should be a single "possible_record_type_mappings" element, specifying:
    - The mapping is one-way, e.g. reverse is false, forward is true
    - There should be no custom fields in the mapping.
    - A new recipe blueprint shard should be created for the mapping, rather than using an existing one.
  - The following The Stock Field Mapping Fields should be mapped using The External Transformation Method:
    - field "name" should be mapped to "title"
    - field "url" should be mapped to "item_url_field"
    - field "description" should be mapped to "body" (rich text)
    - field "id_members" should be mapped to "owned_by_ids" using "use_as_array_value" transformation method
  - The following The Stock Field Mapping Fields should be mapped using The Fixed Transformation Method:
<<<<<<< HEAD
    - field "priority" should contain fixed value "P0"
    - field "stage" should contain fixed value "backlog"
=======
    - field "priority" should contain fixed value "P2"
    - field "stage" should contain fixed value "triage"
>>>>>>> a4eddfdc
  - The following The Stock Field Mapping Fields should be mapped using The DevRev Record Transformation Method:
    - field "applies_to_part_id" should refer to the "product" object type

## Pushing data to DevRev servers

***Non-Functional Requirements:***

- All operations accessing external services or data providers must be implemented in worker threads.

***Functional Requirements:***

- Use The Initial Domain Mapping JSON object for initialDomainMapping parameter when spawning a new worker.

- Implement The Function named "extraction" (The Extraction Function) that pushes The Fetched Boards as external sync units if "event_type" equals "EXTRACTION_EXTERNAL_SYNC_UNITS_START".

  ***Acceptance Tests:***
  
  - Test The Extraction Function using the resource [trello_external_sync_unit_check.json](test_data/trello_external_sync_unit_check.json). Make sure to replace placeholders in the resource with The Trello API Key, The Trello OAuth Token, and The Organization ID. For the test to be successful The Callback Server **must** receive from DevRev **exactly one** event with "event_type" that equals "EXTRACTION_EXTERNAL_SYNC_UNITS_DONE". The test must not send the event directly to The Callback Server.

- If "event_type" equals "EXTRACTION_EXTERNAL_SYNC_UNITS_START" The Extraction Function should fetch the cards count for each board and push it as part of the external sync units.

- If "event_type" equals "EXTRACTION_METADATA_START" The Extraction Function should implement the "metadata extraction" part of the extraction workflow by pushing The External Domain Metadata JSON object to the repository called 'external_domain_metadata'. Please note that The External Domain Metadata JSON object shouldn't be normalized when pushed to the repository.

- If "event_type" equals "EXTRACTION_DATA_START" The Extraction Function should:
  - push The Fetched Users to the repository designated for 'users' data
  - push The Fetched Cards to the repository designated for 'cards' data
  (but make sure that a single "EXTRACTION_DATA_DONE" event is emitted)

  ***Acceptance Tests:***

  - Test The Extraction Function using the resource [data_extraction_test.json](test_data/data_extraction_test.json). Make sure to replace placeholders in the resource with The Trello API Key, The Trello OAuth Token, and The Organization ID. Test is successful if The Callback Server receives from DevRev a **single** event with "event_type" that equals "EXTRACTION_DATA_DONE". The test must not send event directly to The Callback Server.

  - Test The Extraction Function using the resource [data_extraction_test.json](test_data/data_extraction_test.json). Make sure to replace placeholders in the resource with The Trello API Key, The Trello OAuth Token, and The Organization ID. Test is successful if The Callback Server does not receive from DevRev any event with "event_type" that equals "EXTRACTION_DATA_ERROR". The test must not send event directly to The Callback Server.

- If "event_type" equals "EXTRACTION_ATTACHMENTS_START" or "EXTRACTION_ATTACHMENTS_CONTINUE" The Extraction Function should implement attachment extraction as described in the resource [attachments-extraction.md](docs/attachments-extraction.md).<|MERGE_RESOLUTION|>--- conflicted
+++ resolved
@@ -189,13 +189,8 @@
     - field "description" should be mapped to "body" (rich text)
     - field "id_members" should be mapped to "owned_by_ids" using "use_as_array_value" transformation method
   - The following The Stock Field Mapping Fields should be mapped using The Fixed Transformation Method:
-<<<<<<< HEAD
-    - field "priority" should contain fixed value "P0"
-    - field "stage" should contain fixed value "backlog"
-=======
     - field "priority" should contain fixed value "P2"
     - field "stage" should contain fixed value "triage"
->>>>>>> a4eddfdc
   - The following The Stock Field Mapping Fields should be mapped using The DevRev Record Transformation Method:
     - field "applies_to_part_id" should refer to the "product" object type
 
